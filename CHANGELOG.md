# Changelog

This file documents notable changes between versions of quivr.

## [0.6.6] - 2023-09-27

<<<<<<< HEAD
### Added

`quivr.experimental.shmem` provides new utilities for run functions
against quivr Tables with multiple processes in shared memory:

 - `to_shared_memory` and `from_shared_memory` can be used to read and
   write a quivr Table in shared memory. This allows separate
   processes to work off of slices of a Table without a copy of any
   data, or with redundant memory usage.
 - `execute_parallel` is a function that simplifies running a function
   against a Table's data with multiple processes. The Table's data
   will be split up using a configurable partitioning strategy, and
   each partition will be passed to a separate worker. Results are
   returned as they are completed in a streaming iterator.
 - `ChunkedPartitioning` and `GroupedPartitioning` are classes which
   represent two possible partitioning strategies: uniform chunks of
   fixed size, or partitions which share a common particular
   value. Additional partitioning strategies can be provided by
   providing a subclass implementation of the `Partitioning` class.

=======
### Fixed

- Columns which are masked to hide all data now can be accessed (#51).
>>>>>>> 02fe6fbc

## [0.6.5] - 2023-08-30

### Fixed

- Concatenating empty tables no longer returns a ValueError.

## [0.6.4] - 2023-08-24

### Added

- `Table.set_column` was added. This is a new method that returns a
  copy of the table, but with a single column replaced.

### Changed

- Accessing columns is now much faster. (#47).

### Removed

- Setting columns through normal Python assignment statements
  (`table.x = ...`) is no longer possible. It was an accident that it
  worked in the first place. Instead, use `Table.set_column`.

## [0.6.3] - 2023-08-16

### Fixed

- Indexing a table with a negative integer (`table[-1]`, for example)
  now works like it does for other Python structures: by pulling from
  the back. (#40)


## [0.6.2] - 2023-08-08

This patch release is an addendum to [0.6.1], which attempted to
resolve issues with nullable subtables with non-nullable fields, but
which had several issues.

### Fixed

- Several more fixes for loading null subtables with non-null columns:
  correctly handling round-tripping, loading from PyArrow tables, and
  more.

## [0.6.1] - 2023-08-08

### Fixed

- When a Table contains a nullable sub-table column, and _that_
  subtable has non-nullable fields, `from_kwargs` would reject a null
  value for the sub-table column. This is now fixed. (#37)

## [0.6.0] - 2023-08-07

This release has several major changes:
 - `Linkage`s are added.
 - Columns are now non-nullable by default.
 - Many Table constructors are deprecated.

### Added

- `combine_linkages` and `combine_multikeylinkages`, utility functions
  for concatenating linkages, were added. (#27)
- Columns now accept default values which are used when null. (#25)
- New `from_pyarrow` constructor for loading data from a PyArrow table. (#24)

### Fixed

- Schemas are more rigorously enforced when loading data, particularly
  from PyArrow Tables. All columns of the source data are checked for
  consistency.

### Changed

- Columns are now non-nullable by default. (#35)
- Several attribute names are now reserved by quivr, and it is an
  error to name columns using the reserved names, which include
  "table", "schema", and a few other more obscure internal names. (#36)
- Column validators are run by default when constructing a Table
  instance. (#32)
- Attributes are now immutable by default. They can optionally be made
  mutable by passing `mutable=True` in their constructors. (#28)

### Deprecated

- The `from_data`, `from_list`, `from_rows`, and `from_pydict`
  constructors are now deprecated; `from_kwargs` is generally
  preferred when constructing from Python values. (#33)

### Removed

- The unadvertised experimental `StringIndex` structure has been
  removed. Linkages do the same job much better.
- The unadvertised experimental `quivr.matrix` module has been
  removed. Use FixedSizeList columns instead.

## [0.5.0] - 2023-07-21

### Added

- `Linkage` and `MultiKeyLinkage`, two constructs for working with
  multiple Table instances with common keys, were added. (#21)
- Documentation is now generated and sent to readthedocs. Find it at
  https://quivr.readthedocs.org/.

## [0.4.3] - 2023-07-18

### Added

- `Table.equals`, which checks for equality of two Table instances,
  has been added. (#17)
- All public modules have full type annotations, now, which are
  verified with mypy.

### Fixed

- Column validators no longer crash on columns with all null values (#13)

## [0.4.2] - 2023-06-05

### Added

- Pandas Series objects can now be passed in to Table constructors
  like `from_kwargs`. (edb7482)

## [0.4.1] - 2023-06-05

### Added

- Table Attributes and Columns can now be accessed as class-level
  attributes. This access the `Column` or `Attribute` _itself_ rather
  than the data it points to.

## [0.4.0] - 2023-06-05

### Changed

- Table "Fields" are renamed to "Columns."

## [0.3.4] - 2023-05-26

### Fixed

- Changes made to support Python 3.9 and 3.10.

## [0.3.3] - 2023-05-26

### Added

- Attributes are added: scalar values that can be attached to an
  entire Table instance. These are serialized in Table metadata so
  they survive encoding and decoding.
- Added `Table.empty()` method which creates a table with length zero.

## [0.3.2] - 2023-05-18

### Added

- Column Validators are added: tools for ensuring that the data in a
  Table passes checks.

## [0.3.1] - 2023-05-18

### Added

- Added a `from_parquet` method to Table.

### Fixed

- Correctly cast inputs to the right schema type when constructing a
  Table instance.

## [0.3.0] - 2023-05-17

### Added
- Added support for instance-level attributes via the `with_table` pattern.

## [0.2.3] - 2023-05-17

Extra release to fix an issue publishing to PyPI.

## [0.2.2] - 2023-05-17

### Added

- Allow nullable columns to be passed in as None via from_kwargs. (#2)

### Fixed

- Import Table at the package level. (#1)

## [0.2.1] - 2023-05-05

### Added

- Added `py.typed` file to package, hooking in to type checkers.
- Make SubTableField a Generic type.

## [0.2.0] - 2023-05-04

### Changed

Instead of naming a `pyarrow.Schema` as a class-level attribute, quivr
now supports an explicit Field type which is used to describe the
fields used in a Table. Implementations of many Fields based on
PyArrow types are provided.

## [0.1.1] - 2023-05-02

### Added

Added a variety of convenience constructors for Table instances.

## [0.1.0] - 2023-05-01

First tagged release. Many, many changes to the core concept.

## [Initial commit] - 2023-04-08

Initial commit of the original idea, implemented via metaclasses.

[Unreleased]: https://github.com/spenczar/quivr/compare/v0.6.5...HEAD
[0.6.5]: https://github.com/spenczar/quivr/compare/v0.6.4...v0.6.5
[0.6.4]: https://github.com/spenczar/quivr/compare/v0.6.3...v0.6.4
[0.6.3]: https://github.com/spenczar/quivr/compare/v0.6.2...v0.6.3
[0.6.2]: https://github.com/spenczar/quivr/compare/v0.6.1...v0.6.2
[0.6.1]: https://github.com/spenczar/quivr/compare/v0.6.0...v0.6.1
[0.6.0]: https://github.com/spenczar/quivr/compare/v0.5.0...v0.6.0
[0.5.0]: https://github.com/spenczar/quivr/compare/v0.4.3...v0.5.0
[0.4.3]: https://github.com/spenczar/quivr/compare/v0.4.2...v0.4.3
[0.4.2]: https://github.com/spenczar/quivr/compare/v0.4.1...v0.4.2
[0.4.1]: https://github.com/spenczar/quivr/compare/v0.4.0...v0.4.1
[0.4.0]: https://github.com/spenczar/quivr/compare/v0.3.4...v0.4.0
[0.3.4]: https://github.com/spenczar/quivr/compare/v0.3.3...v0.3.4
[0.3.3]: https://github.com/spenczar/quivr/compare/v0.3.2...v0.3.3
[0.3.2]: https://github.com/spenczar/quivr/compare/v0.3.1...v0.3.2
[0.3.1]: https://github.com/spenczar/quivr/compare/v0.3.0...v0.3.1
[0.3.0]: https://github.com/spenczar/quivr/compare/v0.2.3...v0.3.0
[0.2.3]: https://github.com/spenczar/quivr/compare/v0.2.2...v0.2.3
[0.2.2]: https://github.com/spenczar/quivr/compare/v0.2.1...v0.2.2
[0.2.1]: https://github.com/spenczar/quivr/compare/v0.2.0...v0.2.1
[0.2.0]: https://github.com/spenczar/quivr/compare/v0.1.1...v0.2.0
[0.1.1]: https://github.com/spenczar/quivr/compare/v0.1.0...v0.1.1
[0.1.0]: https://github.com/spenczar/quivr/compare/583c456...v0.1.0
[Initial commit]: https://github.com/spenczar/quivr/commit/583c456a2fb4550718cf166ff4330181372f7a1e<|MERGE_RESOLUTION|>--- conflicted
+++ resolved
@@ -2,9 +2,8 @@
 
 This file documents notable changes between versions of quivr.
 
-## [0.6.6] - 2023-09-27
-
-<<<<<<< HEAD
+## Unreleased
+
 ### Added
 
 `quivr.experimental.shmem` provides new utilities for run functions
@@ -25,11 +24,11 @@
    value. Additional partitioning strategies can be provided by
    providing a subclass implementation of the `Partitioning` class.
 
-=======
+## [0.6.6] - 2023-09-27
+
 ### Fixed
 
 - Columns which are masked to hide all data now can be accessed (#51).
->>>>>>> 02fe6fbc
 
 ## [0.6.5] - 2023-08-30
 
