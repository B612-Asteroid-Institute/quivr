--- conflicted
+++ resolved
@@ -4,19 +4,17 @@
 
 ## Unreleased
 
-<<<<<<< HEAD
 ### Fixed
 
 - Loading Table data from pyarrow ChunkedArrays (like with
   from_kwargs) is now less buggy and faster (#59)
-=======
+  
 ### Removed
 
 - The `from_data`, `from_list`, `from_rows`, and `from_pydict`
   constructors, which were deprecated in 0.6.0, have been removed;
   `from_kwargs` is generally preferred when constructing from Python
   values. (#33)
->>>>>>> cce3d07a
 
 ## [0.7.1] - 2023-10-05
 
